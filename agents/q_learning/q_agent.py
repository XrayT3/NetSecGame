# Authors:  Ondrej Lukas - ondrej.lukas@aic.fel.cvut.cz
#           Arti
#           Sebastian Garcia. sebastian.garcia@agents.fel.cvut.cz
import sys
from os import path
sys.path.append( path.dirname(path.dirname( path.abspath(__file__) ) ))
import env.game_components as components
import numpy as np
#from random import choice, seed
import random
import pickle
import sys
import argparse
import logging
from torch.utils.tensorboard import SummaryWriter
import time

# This is used so the agent can see the environment and game components
import sys
from os import path
sys.path.append( path.dirname(path.dirname(path.dirname( path.abspath(__file__) ) ) ))

#with the path fixed, we can import now
from env.network_security_game import Network_Security_Environment
from env.scenarios import scenario_configuration, smaller_scenario_configuration, tiny_scenario_configuration
from env.game_components import *

class QAgent:
    """
    Class implementing the Q-Learning algorithm
    """

    def __init__(self, env, alpha=0.1, gamma=0.6, epsilon=0.1):
        self.env = env
        self.alpha = alpha
        self.gamma = gamma
        self.epsilon = epsilon
        self.q_values = {}

    def store_q_table(self,filename):
        with open(filename, "wb") as f:
            pickle.dump(self.q_values, f)

    def load_q_table(self,filename):
        with open(filename, "rb") as f:
            self.q_values = pickle.load(f)

    def get_valid_actions(self, state) -> list:
        """
        Given a state, choose the valid actions
        """
        valid_actions = set()
        #Network Scans
        for network in state.known_networks:
            # TODO ADD neighbouring networks
            valid_actions.add(Action(ActionType.ScanNetwork, params={"target_network": network}))
        # Service Scans
        for host in state.known_hosts:
            valid_actions.add(Action(ActionType.FindServices, params={"target_host": host}))
        # Service Exploits
        for host, service_list in state.known_services.items():
            for service in service_list:
                valid_actions.add(Action(ActionType.ExploitService, params={"target_host": host , "target_service": service}))
        # Data Scans
        for host in state.controlled_hosts:
            valid_actions.add(Action(ActionType.FindData, params={"target_host": host}))

        # Data Exfiltration
        for src_host, data_list in state.known_data.items():
            for data in data_list:
                for trg_host in state.controlled_hosts:
                    if trg_host != src_host:
                        valid_actions.add(Action(ActionType.ExfiltrateData, params={"target_host": trg_host, "source_host": src_host, "data": data}))
        return list(valid_actions)

    def move(self, observation:Observation, testing=False) -> Action:
        state = observation.state
        actions = self.get_valid_actions(state)
        state = '1'
        logger.info(f'The valid actions in this state are: {[str(action) for action in actions]}')
        if random.uniform(0, 1) <= self.epsilon and not testing:
            action = random.choice(actions)
            if (state, action) not in self.q_values:
                self.q_values[state, action] = 0
            return action
        else: #greedy play
            #select the acion with highest q_value
            tmp = dict(((state,action), self.q_values.get((state,action), 0)) for action in actions)
            max_q_key = max(tmp, key=tmp.get)
            if max_q_key not in self.q_values:
                self.q_values[max_q_key] = 0
            return max_q_key[1]

    def max_action_q(self, observation:Observation) -> Action:
        state = observation.state
        actions = self.get_valid_actions(state)
        state = '1'
        tmp = dict(((state,a), self.q_values.get((state,a), 0)) for a in actions)
        return tmp[max(tmp,key=tmp.get)] #return maximum Q_value for a given state (out of available actions)

    def play(self, observation:Observation, testing=False) -> tuple:
        """
        Play a complete episode from beginning to end

        1. Get next action
        2. Step and get next state
        3. Get max action of next state
        4. Update q table
        5. Store rewards
        6. loop
        """
        rewards = 0
        while not observation.done:
            # Select action
            action = self.move(observation, testing)
            # Get next state of the environment
            next_observation = self.env.step(action)

            # Find max Q-Value for next state
            if next_observation.done:
                max_q_next = 0
            else:
                max_q_next = self.max_action_q(next_observation)

            # Update q values
            state = observation.state

            raise Exception(" This is broken dont use!")

            state = '1'
            new_Q = self.q_values[state, action] + self.alpha*(next_observation.reward + self.gamma * max_q_next - self.q_values[state, action])
            self.q_values[state, action] = new_Q
            # This is broken dont use!
            state = observation.state


            rewards += next_observation.reward

            # Move to next observation
            observation = next_observation

        # If state is 'done' this should throw an error of missing variables
        return rewards, self.env.is_goal(state), self.env.detected, self.env.timestamp

    def evaluate(self, observation:Observation) -> tuple: #(cumulative_reward, goal?, detected?, num_steps)
        """
        Evaluate the agent so far for one episode

        Do without learning
        """
        return_value = 0
        while not observation.done:
            action = self.move(observation, testing=True)
            next_observation = self.env.step(action)
            return_value += next_observation.reward
            observation = next_observation

        # Has to return
        # 1. returns
        # 2. if it is a win
        # 3. if it is was detected
        # 4. amount of steps when finished
        wins = next_observation.reward > 0
        detected = self.env.detected
        steps = self.env.timestamp
        return return_value, wins, detected, steps


if __name__ == '__main__':
    parser = argparse.ArgumentParser()
    parser.add_argument("--episodes", help="Sets number of training episodes", default=1000, type=int)
    parser.add_argument("--epsilon", help="Sets epsilon for exploration", default=0.2, type=float)
    parser.add_argument("--gamma", help="Sets gamma for Q learing", default=0.9, type=float)
    parser.add_argument("--alpha", help="Sets alpha for learning rate", default=0.3, type=float)
    parser.add_argument("--max_steps", help="Sets maximum steps before timeout", default=25, type=int)
    parser.add_argument("--defender", help="Is defender present", default=True, action=argparse.BooleanOptionalAction)
    parser.add_argument("--scenario", help="Which scenario to run in", default="scenario1", type=str)
    parser.add_argument("--test", help="Do not train, only run test", default=False, action="store_true")
    parser.add_argument("--eval_each", help="During training, evaluate every this amount of episodes. Evaluation is for 100 episodes each time.", default=50, type=int)
    parser.add_argument("--eval_for", help="Sets evaluation length", default=100, type=int)
    parser.add_argument("--test_for", help="Sets evaluation length", default=1000, type=int)
    parser.add_argument("--random_start", help="Sets if starting position and goal data is randomized", default=True, action=argparse.BooleanOptionalAction)
    parser.add_argument("--verbosity", help="Sets verbosity of the environment", default=0, type=int)
    parser.add_argument("--seed", help="Sets the random seed", type=int, default=42)
    parser.add_argument("--filename", help="Load previous model file", type=str, default=False)
    parser.add_argument("--task_config_file", help="Reads the task definition from a configuration file", default=path.join(path.dirname(__file__), 'netsecenv-task.yaml'), action='store', required=False)
    args = parser.parse_args()
    args.filename = "QAgent_" + ",".join(("{}={}".format(key, value) for key, value in sorted(vars(args).items()) if key not in ["evaluate", "eval_each", "eval_for"])) + ".pickle"

    # Remove all handlers associated with the root logger object.
    for handler in logging.root.handlers[:]:
        logging.root.removeHandler(handler)

    logging.basicConfig(filename='q_agent.log', filemode='a', format='%(asctime)s %(name)s %(levelname)s %(message)s', datefmt='%H:%M:%S',level=logging.INFO)
    logger = logging.getLogger('Q-agent')

    # Setup tensorboard
    run_name = f"netsecgame__qlearning__{args.seed}__{int(time.time())}"
    writer = SummaryWriter(f"agents/tensorboard-logs/logs/{run_name}")
    writer.add_text(
        "hypherparameters",
        "|param|value|\n|-|-|\n%s" % ("\n".join([f"|{key}|{value}|" for key, value in vars(args).items()]))
    )

    random.seed(args.seed)
    np.random.seed(args.seed)

<<<<<<< HEAD
    logger.info(f'Setting the network security environment')
    env = Network_Security_Environment(random_start=args.random_start, verbosity=args.verbosity)
    if args.scenario == "scenario1":
        cyst_config = scenario_configuration.configuration_objects
    elif args.scenario == "scenario1_small":
        cyst_config = smaller_scenario_configuration.configuration_objects
    elif args.scenario == "scenario1_tiny":
        cyst_config = tiny_scenario_configuration.configuration_objects
    else:
        print("unknown scenario")
        exit(1)

    # define attacker goal and initial location
    if args.random_start:
        goal = {
            "known_networks":set(),
            "known_hosts":set(),
            "controlled_hosts":set(),
            "known_services":{},
            "known_data":{components.IP("213.47.23.195"):"random"}
        }
        attacker_start = {
            "known_networks":set(),
            "known_hosts":set(),
            "controlled_hosts":{components.IP("213.47.23.195")},
            "known_services":{},
            "known_data":{}
        }
    else:
        goal = {
            "known_networks":set(),
            "known_hosts":set(),
            "controlled_hosts":set(),
            "known_services":{},
            "known_data":{components.IP("213.47.23.195"):components.Data("User1", "DataFromServer1")}
        }

        attacker_start = {
            "known_networks":set(),
            "known_hosts":set(),
            "controlled_hosts":{components.IP("213.47.23.195"),components.IP("192.168.2.2")},
            "known_services":{},
            "known_data":{}
        }


=======
>>>>>>> b37c2b93
    # Training
    logger.info(f'Initializing the environment')
    env = Network_Security_Environment(args.task_config_file)
    observation = env.reset()

    logger.info('Creating the agent')
    agent = QAgent(env, args.alpha, args.gamma, args.epsilon)
    try:
        # Load a previous qtable from a pickled file
        logger.info(f'Loading a previous Qtable')
        agent.load_q_table(args.filename)
    except FileNotFoundError:
        logger.info(f"No previous qtable file found to load, starting with an emptly zeroed qtable")

    # If we are not evaluating the model
    if not args.test:
        # Run for some episodes
        logger.info(f'Starting the training')
        for i in range(1, args.episodes + 1):
            # Reset
            observation = env.reset()
            # Play complete round
            ret, win,_,_ = agent.play(observation)
            logger.info(f'Reward: {ret}, Win:{win}')
            # Every X episodes, eval
            if i % args.eval_each == 0:
                wins = 0
                detected = 0
                returns = []
                num_steps = []
                num_win_steps = []
                num_detected_steps = []
                for j in range(args.eval_for):
                    observation = env.reset()
                    ret, win, detection, steps = agent.evaluate(observation)
                    if win:
                        wins += 1
                        num_win_steps += [steps]
                    if detection:
                        detected += 1
                        num_detected_steps += [steps]
                    returns += [ret]
                    num_steps += [steps]

                eval_win_rate = (wins/(args.eval_for+1))*100
                eval_detection_rate = (detected/(args.eval_for+1))*100
                eval_average_returns = np.mean(returns)
                eval_std_returns = np.std(returns)
                eval_average_episode_steps = np.mean(num_steps)
                eval_std_episode_steps = np.std(num_steps)
                eval_average_win_steps = np.mean(num_win_steps)
                eval_std_win_steps = np.std(num_win_steps)
                eval_average_detected_steps = np.mean(num_detected_steps)
                eval_std_detected_steps = np.std(num_detected_steps)

                text = f'''Evaluated after {i} episodes, for {args.eval_for} episodes.
                    Wins={wins},
                    Detections={detected},
                    winrate={eval_win_rate:.3f}%,
                    detection_rate={eval_detection_rate:.3f}%,
                    average_returns={eval_average_returns:.3f} +- {eval_std_returns:.3f},
                    average_episode_steps={eval_average_episode_steps:.3f} +- {eval_std_episode_steps:.3f},
                    average_win_steps={eval_average_win_steps:.3f} +- {eval_std_win_steps:.3f},
                    average_detected_steps={eval_average_detected_steps:.3f} +- {eval_std_detected_steps:.3f}
                    '''
                print(text)
                logger.info(text)
                # Store in tensorboard
                writer.add_scalar("charts/eval_avg_win_rate", eval_win_rate, i)
                writer.add_scalar("charts/eval_avg_detection_rate", eval_detection_rate, i)
                writer.add_scalar("charts/eval_avg_returns", eval_average_returns , i)
                writer.add_scalar("charts/eval_std_returns", eval_std_returns , i)
                writer.add_scalar("charts/eval_avg_episode_steps", eval_average_episode_steps , i)
                writer.add_scalar("charts/eval_std_episode_steps", eval_std_episode_steps , i)
                writer.add_scalar("charts/eval_avg_win_steps", eval_average_win_steps , i)
                writer.add_scalar("charts/eval_std_win_steps", eval_std_win_steps , i)
                writer.add_scalar("charts/eval_avg_detected_steps", eval_average_detected_steps , i)
                writer.add_scalar("charts/eval_std_detected_steps", eval_std_detected_steps , i)

        # Store the q table on disk
        agent.store_q_table(args.filename)

    # Test
    wins = 0
    detected = 0
    returns = []
    num_steps = []
    num_win_steps = []
    num_detected_steps = []
    for i in range(args.test_for + 1):
        observation = env.reset()
        ret, win, detection, steps = agent.evaluate(observation)
        if win:
            wins += 1
            num_win_steps += [steps]
        if detection:
            detected +=1
            num_detected_steps += [steps]
        returns += [ret]
        num_steps += [steps]

        test_win_rate = (wins/(args.test_for+1))*100
        test_detection_rate = (detected/(args.test_for+1))*100
        test_average_returns = np.mean(returns)
        test_std_returns = np.std(returns)
        test_average_episode_steps = np.mean(num_steps)
        test_std_episode_steps = np.std(num_steps)
        test_average_win_steps = np.mean(num_win_steps)
        test_std_win_steps = np.std(num_win_steps)
        test_average_detected_steps = np.mean(num_detected_steps)
        test_std_detected_steps = np.std(num_detected_steps)


        # Print and report every 100 test episodes
        if i % 100 == 0 and i != 0:
            text = f'''Test results after {i} episodes.
                Wins={wins},
                Detections={detected},
                winrate={test_win_rate:.3f}%,
                detection_rate={test_detection_rate:.3f}%,
                average_returns={test_average_returns:.3f} +- {test_std_returns:.3f},
                average_episode_steps={test_average_episode_steps:.3f} +- {test_std_episode_steps:.3f},
                average_win_steps={test_average_win_steps:.3f} +- {test_std_win_steps:.3f},
                average_detected_steps={test_average_detected_steps:.3f} +- {test_std_detected_steps:.3f}
                '''

            print(text)
            logger.info(text)

        # Store in tensorboard
        writer.add_scalar("charts/test_avg_win_rate", test_win_rate, i)
        writer.add_scalar("charts/test_avg_detection_rate", test_detection_rate, i)
        writer.add_scalar("charts/test_avg_returns", test_average_returns , i)
        writer.add_scalar("charts/test_std_returns", test_std_returns , i)
        writer.add_scalar("charts/test_avg_episode_steps", test_average_episode_steps , i)
        writer.add_scalar("charts/test_std_episode_steps", test_std_episode_steps , i)
        writer.add_scalar("charts/test_avg_win_steps", test_average_win_steps , i)
        writer.add_scalar("charts/test_std_win_steps", test_std_win_steps , i)
        writer.add_scalar("charts/test_avg_detected_steps", test_average_detected_steps , i)
        writer.add_scalar("charts/test_std_detected_steps", test_std_detected_steps , i)


    text = f'''Final test after {i} episodes
        Wins={wins},
        Detections={detected},
        winrate={test_win_rate:.3f}%,
        detection_rate={test_detection_rate:.3f}%,
        average_returns={test_average_returns:.3f} +- {test_std_returns:.3f},
        average_episode_steps={test_average_episode_steps:.3f} +- {test_std_episode_steps:.3f},
        average_win_steps={test_average_win_steps:.3f} +- {test_std_win_steps:.3f},
        average_detected_steps={test_average_detected_steps:.3f} +- {test_std_detected_steps:.3f}
        '''
    print(text)
    logger.info(text)<|MERGE_RESOLUTION|>--- conflicted
+++ resolved
@@ -205,55 +205,6 @@
     random.seed(args.seed)
     np.random.seed(args.seed)
 
-<<<<<<< HEAD
-    logger.info(f'Setting the network security environment')
-    env = Network_Security_Environment(random_start=args.random_start, verbosity=args.verbosity)
-    if args.scenario == "scenario1":
-        cyst_config = scenario_configuration.configuration_objects
-    elif args.scenario == "scenario1_small":
-        cyst_config = smaller_scenario_configuration.configuration_objects
-    elif args.scenario == "scenario1_tiny":
-        cyst_config = tiny_scenario_configuration.configuration_objects
-    else:
-        print("unknown scenario")
-        exit(1)
-
-    # define attacker goal and initial location
-    if args.random_start:
-        goal = {
-            "known_networks":set(),
-            "known_hosts":set(),
-            "controlled_hosts":set(),
-            "known_services":{},
-            "known_data":{components.IP("213.47.23.195"):"random"}
-        }
-        attacker_start = {
-            "known_networks":set(),
-            "known_hosts":set(),
-            "controlled_hosts":{components.IP("213.47.23.195")},
-            "known_services":{},
-            "known_data":{}
-        }
-    else:
-        goal = {
-            "known_networks":set(),
-            "known_hosts":set(),
-            "controlled_hosts":set(),
-            "known_services":{},
-            "known_data":{components.IP("213.47.23.195"):components.Data("User1", "DataFromServer1")}
-        }
-
-        attacker_start = {
-            "known_networks":set(),
-            "known_hosts":set(),
-            "controlled_hosts":{components.IP("213.47.23.195"),components.IP("192.168.2.2")},
-            "known_services":{},
-            "known_data":{}
-        }
-
-
-=======
->>>>>>> b37c2b93
     # Training
     logger.info(f'Initializing the environment')
     env = Network_Security_Environment(args.task_config_file)
