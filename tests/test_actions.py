"""
Tests related to the actions in the Network Security Game Environment
Author: Maria Rigaki - maria.rigaki@fel.cvut.cz
"""
import sys
from os import path
sys.path.append( path.dirname(path.dirname( path.abspath(__file__) ) ))
from env.network_security_game import Network_Security_Environment
import env.game_components as components
from env.scenarios import scenario_configuration

import pytest


GOAL = {
    "known_networks":set(),
    "known_hosts":set(),
    "controlled_hosts":set(),
    "known_services":{},
    "known_data":{components.IP("213.47.23.195"):{components.Data("User1", "DatabaseData")}}
}
START = {
    "known_networks":set(),
    "known_hosts":set(),
    "controlled_hosts":{components.IP("213.47.23.195"), components.IP("192.168.2.4")},
    "known_services":{},
    "known_data":{}
}

# Fixture are used to hold the current state and the environment
# Each step takes the previous one as input and returns the env and new obseravation variables
@pytest.fixture
def env_obs():
    """After init step"""
    env = Network_Security_Environment(random_start=False, verbosity=0)
    observation = env.initialize(win_conditions=GOAL, defender_positions=None, attacker_start_position=START, max_steps=500, agent_seed=42, cyst_config=scenario_configuration.configuration_objects)
    return (env, observation)

@pytest.fixture
def env_obs_scan(env_obs):
    """After scanning network"""
    env, _ = env_obs
    parameters = {"target_network":components.Network('192.168.1.0', 24)}
    action = components.Action(components.ActionType.ScanNetwork, parameters)
    new_obs = env.step(action)
    return (env, new_obs)

@pytest.fixture
def env_obs_found_service(env_obs_scan):
    """After finding service"""
    env, _ = env_obs_scan
    parameters = {"target_host":components.IP('192.168.1.3')}
    action = components.Action(components.ActionType.FindServices, parameters)
    new_obs = env.step(action)
    return (env, new_obs)

@pytest.fixture
def env_obs_found_service2(env_obs_scan):
    """After finding service"""
    env, _ = env_obs_scan
    parameters = {"target_host":components.IP('192.168.1.4')}
    action = components.Action(components.ActionType.FindServices, parameters)
    new_obs = env.step(action)
    return (env, new_obs)

@pytest.fixture
def env_obs_exploited_service(env_obs_found_service):
    """After exploiting service"""
    env, _ = env_obs_found_service
    parameters = {"target_host":components.IP('192.168.1.3'), "target_service":components.Service('postgresql', 'passive', '14.3.0', False)}
    action = components.Action(components.ActionType.ExploitService, parameters)
    new_obs = env.step(action)
    return (env, new_obs)

@pytest.fixture
def env_obs_exploited_service2(env_obs_found_service2):
    """After exploiting service"""
    env, _ = env_obs_found_service2
    parameters = {"target_host":components.IP('192.168.1.4'), "target_service":components.Service('lighttpd', 'passive', '1.4.54', False)}
    action = components.Action(components.ActionType.ExploitService, parameters)
    new_obs = env.step(action)
    return (env, new_obs)

@pytest.fixture
def env_obs_found_data(env_obs_exploited_service):
    """After finding data"""
    env, _ = env_obs_exploited_service
    parameters = {"target_host":components.IP('192.168.1.3')}
    action = components.Action(components.ActionType.FindData, parameters)
    new_obs = env.step(action)
    return (env, new_obs)

@pytest.fixture
def env_obs_found_data2(env_obs_exploited_service2):
    """After finding data"""
    env, _ = env_obs_exploited_service2
    parameters = {"target_host":components.IP('192.168.1.4')}
    action = components.Action(components.ActionType.FindData, parameters)
    new_obs = env.step(action)
    return (env, new_obs)

class TestActionsNoDefender:
    def test_scan_network_not_exist(self, env_obs):
        """
        Load initial state and scan a non-existing network
        """
        env, observation = env_obs
        parameters = {"target_network":components.Network('192.168.5.0', 24)}
        action = components.Action(components.ActionType.ScanNetwork, parameters)
        obs = env.step(action)
        assert obs.state == observation.state
        assert obs.reward == -1
        assert obs.done is False

    def test_scan_network_exists(self, env_obs):
        env, observation = env_obs
        parameters = {"target_network":components.Network('192.168.1.0', 24)}
        action = components.Action(components.ActionType.ScanNetwork, parameters)
        obs = env.step(action)
        assert obs.state != observation.state
        assert components.IP("192.168.1.3") in obs.state.known_hosts

    def test_scan_service_exists(self, env_obs_scan):
        env, observation = env_obs_scan
        parameters = {"target_host":components.IP('192.168.1.3')}
        action = components.Action(components.ActionType.FindServices, parameters)
        obs = env.step(action)
        assert obs.state != observation.state
        assert components.Service('postgresql', 'passive', '14.3.0', False) in obs.state.known_services[components.IP('192.168.1.3')]
        assert obs.reward == -1
        assert obs.done is False

    def test_scan_service_not_exist(self, env_obs_scan):
        env, observation = env_obs_scan
        parameters = {"target_host":components.IP('192.168.1.1')}
        action = components.Action(components.ActionType.FindServices, parameters)
        obs = env.step(action)
        assert obs.state == observation.state
        assert obs.reward == -1
        assert obs.done is False

    def test_exploit_service_remote_success(self, env_obs_found_service):
        env, observation = env_obs_found_service
        parameters = {"target_host":components.IP('192.168.1.3'), "target_service":components.Service('postgresql', 'passive', '14.3.0', False)}
        action = components.Action(components.ActionType.ExploitService, parameters)
        obs = env.step(action)
        assert obs.state != observation.state
        assert components.IP("192.168.1.3") in obs.state.controlled_hosts
        assert obs.reward == -1
        assert obs.done is False

    def test_exploit_service_remote_wrong_host(self, env_obs_found_service):
        """The service does not exist in this host"""
        env, observation = env_obs_found_service
        parameters = {"target_host":components.IP('192.168.1.4'), "target_service":components.Service('postgresql', 'passive', '14.3.0', False)}
        action = components.Action(components.ActionType.ExploitService, parameters)
        obs = env.step(action)
        assert obs.state == observation.state
        assert obs.reward == -1
        assert obs.done is False

    def test_exploit_service_remote_wrong_service(self, env_obs_found_service):
        """The service does not exist"""
        env, observation = env_obs_found_service
        parameters = {"target_host":components.IP('192.168.1.3'), "target_service":components.Service('dummy', 'passive', '14.3.0', False)}
        action = components.Action(components.ActionType.ExploitService, parameters)
        obs = env.step(action)
        assert obs.state == observation.state
        assert obs.reward == -1
        assert obs.done is False

    def test_find_data_in_after_exploit(self, env_obs_exploited_service):
        """Exploit known service"""
        env, observation = env_obs_exploited_service
        parameters = {"target_host":components.IP('192.168.1.3')}
        action = components.Action(components.ActionType.FindData, parameters)
        obs = env.step(action)
        assert obs.state != observation.state
        assert components.Data("User1", "DatabaseData") in obs.state.known_data[components.IP('192.168.1.3')]
        assert obs.reward == -1
        assert obs.done is False

    def test_find_data_no_access(self, env_obs_exploited_service):
        """
        No access to the host
        Exploited service is 192.168.1.3
        """
        env, observation = env_obs_exploited_service
        parameters = {"target_host":components.IP('192.168.1.4')}
        action = components.Action(components.ActionType.FindData, parameters)
        obs = env.step(action)
        assert obs.state == observation.state
        assert obs.reward == -1
        assert obs.done is False

    def test_find_data_no_data(self, env_obs_exploited_service):
        """Controlled host with no data"""
        env, observation = env_obs_exploited_service
        # No data
        parameters = {"target_host":components.IP('192.168.2.2')}
        action = components.Action(components.ActionType.FindData, parameters)
        obs = env.step(action)
        assert obs.state == observation.state
        assert obs.reward == -1
        assert obs.done is False

    def test_exfiltrate_data_to_host_win(self, env_obs_found_data):
        """Exfiltrate found data to the target"""
        env, observation = env_obs_found_data
        parameters = {"target_host":components.IP('213.47.23.195'), "data":components.Data("User1", "DatabaseData"), "source_host":components.IP("192.168.1.3")}
        action = components.Action(components.ActionType.ExfiltrateData, parameters)
        obs = env.step(action)
        assert obs.state != observation.state
        assert components.Data("User1", "DatabaseData") in obs.state.known_data[components.IP('213.47.23.195')]
        assert obs.reward == 99
        assert obs.done

    def test_exfiltrate_data_to_host_nowin(self, env_obs_found_data):
        """
        Exfiltrate found data to controlled host.
        The exfiltration succeeds but it is not the correct host.
        """
        env, observation = env_obs_found_data
        parameters = {"target_host":components.IP('192.168.2.4'), "data":components.Data("User1", "DatabaseData"), "source_host":components.IP("192.168.1.3")}
        action = components.Action(components.ActionType.ExfiltrateData, parameters)
        obs = env.step(action)
        assert obs.state != observation.state
        assert components.Data("User1", "DatabaseData") in obs.state.known_data[components.IP('192.168.2.4')]
        assert obs.reward == -1
        assert obs.done is False

    def test_exfiltrate_data_to_host_nowin2(self, env_obs_found_data2):
        """
        Exfiltrate data that exist from a host we control but are not the goal data.
        The exfiltration succeeds but it the game does not end.
        """
        env, observation = env_obs_found_data2
        parameters = {"target_host":components.IP('213.47.23.195'), "data":components.Data("User2", "WebServerData"), "source_host":components.IP("192.168.1.4")}
        action = components.Action(components.ActionType.ExfiltrateData, parameters)
        obs = env.step(action)
        assert obs.state != observation.state
        assert components.Data("User2", "WebServerData") in obs.state.known_data[components.IP('213.47.23.195')]
        assert obs.reward == -1
        assert obs.done is False

    def test_exfiltrate_data_wrong_data(self, env_obs_found_data):
        """Exfiltrate wrong data to the target"""
        env, observation = env_obs_found_data
        parameters = {"target_host":components.IP('192.168.2.4'), "data":components.Data("User2", "DatabaseData"), "source_host":components.IP("192.168.1.3")}
        action = components.Action(components.ActionType.ExfiltrateData, parameters)
        obs = env.step(action)
        assert obs.state == observation.state
        assert obs.reward == -1
        assert obs.done is False

    def test_exfiltrate_data_wrong_source(self, env_obs_found_data):
        """Try to exfiltrate data to a host we don't control"""
        env, observation = env_obs_found_data
        parameters = {"target_host":components.IP('192.168.2.4'), "data":components.Data("User1", "DatabaseData"), "source_host":components.IP("192.168.1.4")}
        action = components.Action(components.ActionType.ExfiltrateData, parameters)
        obs = env.step(action)
        assert obs.state == observation.state
        assert obs.reward == -1
        assert obs.done is False

    def test_exfiltrate_data_wrong_target(self, env_obs_found_data):
        """Try to exfiltrate data to a host we don't control"""
        env, observation = env_obs_found_data
        parameters = {"target_host":components.IP('192.168.2.5'), "data":components.Data("User1", "DatabaseData"), "source_host":components.IP("192.168.1.4")}
        action = components.Action(components.ActionType.ExfiltrateData, parameters)
        obs = env.step(action)
        assert obs.state == observation.state
        assert obs.reward == -1
        assert obs.done is False

<<<<<<< HEAD
    def test_exfiltrate_data_not_found(self, env_obs_exploited_service):
        """
        Try to exfiltrate data that was not found before. 
        Data is winning data, but it should not matter
        Source host is the correct host that has this data.
        Target host is correct CC host
        Test should fail.
        """
        env, observation = env_obs_exploited_service
        parameters = {"target_host":components.IP('213.47.23.195'), "data":components.Data("User1", "DatabaseData"), "source_host":components.IP("192.168.1.3")}
        action = components.Action(components.ActionType.ExfiltrateData, parameters)
        obs = env.step(action)
        assert obs.state == observation.state
        assert obs.reward == -1
        assert obs.done is False
=======

    def test_exploit_service_witout_find_service_in_host(self, env_obs_scan):
        """Try to exploit service without running FindServices first"""
        env, observation = env_obs_scan
        parameters = {"target_host":components.IP('192.168.1.3'), "target_service":components.Service('postgresql', 'passive', '14.3.0', False)}
        action = components.Action(components.ActionType.ExploitService, parameters)
        obs = env.step(action)
        assert obs.state == observation.state
        assert components.IP('192.168.1.3') not in obs.state.known_services
>>>>>>> daf785b6
<|MERGE_RESOLUTION|>--- conflicted
+++ resolved
@@ -273,7 +273,6 @@
         assert obs.reward == -1
         assert obs.done is False
 
-<<<<<<< HEAD
     def test_exfiltrate_data_not_found(self, env_obs_exploited_service):
         """
         Try to exfiltrate data that was not found before. 
@@ -289,7 +288,6 @@
         assert obs.state == observation.state
         assert obs.reward == -1
         assert obs.done is False
-=======
 
     def test_exploit_service_witout_find_service_in_host(self, env_obs_scan):
         """Try to exploit service without running FindServices first"""
@@ -298,5 +296,4 @@
         action = components.Action(components.ActionType.ExploitService, parameters)
         obs = env.step(action)
         assert obs.state == observation.state
-        assert components.IP('192.168.1.3') not in obs.state.known_services
->>>>>>> daf785b6
+        assert components.IP('192.168.1.3') not in obs.state.known_services