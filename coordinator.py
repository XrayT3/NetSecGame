#!/usr/bin/env python
# Server for the Aidojo project, coordinator
# Author: sebastian garcia, sebastian.garcia@agents.fel.cvut.cz
# Author: Ondrej Lukas, ondrej.lukas@aic.fel.cvut.cz
import argparse
import logging
import json
import asyncio
from env.network_security_game import NetworkSecurityEnvironment
<<<<<<< HEAD
from env.game_components import Action, Observation, ActionType, GameStatus
from utils.utils import observation_as_dict, get_logging_level
=======
from env.game_components import Action, Observation, ActionType, GameStatus, GameState
from utils.utils import observation_as_dict
>>>>>>> 4370ee4d
from pathlib import Path
import os
import signal

class AIDojo:
    def __init__(self, host: str, port: int, net_sec_config: str, world_type) -> None:
        self.host = host
        self.port = port
        self.logger = logging.getLogger("AIDojo-main")
        self._action_queue = asyncio.Queue()
        self._answer_queue = asyncio.Queue()
        self._coordinator = Coordinator(
            self._action_queue,
            self._answer_queue,
            net_sec_config,
            allowed_roles=["Attacker", "Defender", "Benign"],
            world_type = world_type,
        )

    def run(self)->None:
        """
        Wrapper for ayncio run function. Starts all tasks in AIDojo
        """
        asyncio.run(self.start_tasks())
   
    async def start_tasks(self):
        """
        High level funciton to start all the other asynchronous tasks.
        - Reads the conf of the coordinator
        - Creates queues
        - Start the main part of the coordinator
        - Start a server that listens for agents
        """      
        self.logger.info("Starting all tasks")
        loop = asyncio.get_running_loop()

        self.logger.info("Starting Coordinator taks")
        coordinator_task = asyncio.create_task(self._coordinator.run())

        self.logger.info("Starting the server listening for agents")
        running_server = await asyncio.start_server(
            ConnectionLimitProtocol(
                self._action_queue,
                self._answer_queue,
                max_connections=2
            ),
            host,
            port
        )
        addrs = ", ".join(str(sock.getsockname()) for sock in running_server.sockets)
        self.logger.info(f"\tServing on {addrs}")
        
        # prepare the stopping event for keyboard interrupt
        stop = loop.create_future()
        
        # register the signal handler to the stopping event
        loop.add_signal_handler(signal.SIGINT, stop.set_result, None)

        await stop # Event that triggers stopping the AIDojo
        # Stop the server
        self.logger.info("Initializing server shutdown")
        running_server.close()
        await running_server.wait_closed()
        self.logger.info("\tServer stopped")
        # Stop coordinator taks
        self.logger.info("Initializing coordinator shutdown")
        coordinator_task.cancel()
        await asyncio.gather(coordinator_task, return_exceptions=True)
        self.logger.info("\tCoordinator stopped")
        # Everything stopped correctly, terminate
        self.logger.info("AIDojo terminating")

class ConnectionLimitProtocol(asyncio.Protocol):
    def __init__(self, actions_queue, answers_queue, max_connections):
        self.actions_queue = actions_queue
        self.answers_queue = answers_queue
        self.max_connections = max_connections
        self.current_connections = 0
        self.logger = logging.getLogger("AIDojo-Server")

    async def handle_new_agent(self, reader, writer):
        async def send_data_to_agent(writer, data: str) -> None:
            """
            Send the world to the agent
            """
            writer.write(bytes(str(data).encode()))

        # Check if the maximum number of connections has been reached
        if self.current_connections >= self.max_connections:
            self.logger.info(
                f"Max connections reached. Rejecting new connection from {writer.get_extra_info('peername')}"
            )
            writer.close()
            return

        # Increment the count of current connections
        self.current_connections += 1

        # Handle the new agent
        try:
            addr = writer.get_extra_info("peername")
            self.logger.info(f"New agent connected: {addr}")
            while True:
                data = await reader.read(500)
                raw_message = data.decode().strip()
                if len(raw_message):
                    self.logger.debug(
                        f"Handler received from {addr}: {raw_message!r}, len={len(raw_message)}"
                    )

                    # Put the message and agent information into the queue
                    await self.actions_queue.put((addr, raw_message))

                    # Read messages from the queue and send to the agent
                    message = await self.answers_queue.get()
                    if message:
                        self.logger.info(f"Handle sending to agent {addr}: {message!r}")
                        await send_data_to_agent(writer, message)
                        try:
                            await writer.drain()
                        except ConnectionResetError:
                            self.logger.info("Connection lost. Agent disconnected.")
                else:
                    self.logger.info(
                        f"Handler received from {addr}: {raw_message!r}, len={len(raw_message)}"
                    )
                    quit_message = Action(ActionType.QuitGame, params={}).as_json()
                    self.logger.info(
                        f"\tEmpty message, replacing with QUIT message {message}"
                    )
                    await self.actions_queue.put((addr, quit_message))
                    break
        except KeyboardInterrupt:
            self.logger.debug("Terminating by KeyboardInterrupt")
            raise SystemExit
        except Exception as e:
            self.logger.error(f"Exception in handle_new_agent(): {e}")
        finally:
            # Decrement the count of current connections
            self.current_connections -= 1
    async def __call__(self, reader, writer):
        await self.handle_new_agent(reader, writer)


class Coordinator:
    def __init__(self, actions_queue, answers_queue, net_sec_config, allowed_roles, world_type="netsecenv"):
        self._actions_queue = actions_queue
        self._answers_queue = answers_queue
        self.ALLOWED_ROLES = allowed_roles
        self.logger = logging.getLogger("AIDojo-Coordinator")
        self._world = NetworkSecurityEnvironment(net_sec_config)
        self.world_type = world_type
        self._starting_positions_per_role = self._get_starting_position_per_role()
        self._win_conditions_per_role = self._get_win_condition_per_role()
        self._goal_description_per_role = self._get_goal_description_per_role()
        self._steps_limit = self._world.task_config.get_max_steps()

        # player information
        self.agents = {}
        # step counter per agent_addr (int)
        self._agent_steps = {}
        # reset request per agent_addr (bool)
        self._reset_requests = {}
        self._agent_observations = {}
        # starting per agent_addr (dict)
        self._agent_starting_position = {}
        # current state per agent_addr (GameState)
        self._agent_states = {}
        # goal reach status per agent_addr (bool)
        self._agent_goal_reached = {}
        self._agent_episode_ends = {}
        # trajectories per agent_addr
        self._agent_trajectories = {}
    
    @property
    def episode_end(self)->bool:
        # Terminate episode if at least one player wins or reaches the timeout
        return any(self._agent_episode_ends.values())
    
    def convert_msg_dict_to_json(self, msg_dict)->str:
            try:
                # Convert message into string representation
                output_message = json.dumps(msg_dict)
            except Exception as e:
                self.logger.error(f"Error when converting msg to Json:{e}")
                raise e
                # Send to anwer_queue
            return output_message

    async def run(self):
        """
        Main method to be run for coordinating the agent's interaction with the game engine.
        - Reads messages from action queue
        - processes actions based on their type
        - Forwards actions in the game engine
        - Forwards responses to teh answer queue
        """

        try:
            self.logger.info("Main coordinator started.")
            while True:
                # Read message from the queue
                agent_addr, message = await self._actions_queue.get()
                if message is not None:
                    self.logger.debug(f"Coordinator received: {message}.")
                    try:  # Convert message to Action
                        action = Action.from_json(message)
                    except Exception as e:
                        self.logger.error(
                            f"Error when converting msg to Action using Action.from_json():{e}, {message}"
                        )
                    match action.type:  # process action based on its type
                        case ActionType.JoinGame:
                            output_message_dict = self._process_join_game_action(agent_addr, action)
                            msg_json = self.convert_msg_dict_to_json(output_message_dict)
                            # Send to anwer_queue
                            await self._answers_queue.put(msg_json)
                        case ActionType.QuitGame:
                            self.logger.info(f"Coordinator received from QUIT message from agent {agent_addr}")
                            # remove agent address from the reset request dict
                            self._remove_player(agent_addr)
                        case ActionType.ResetGame:
                            self._reset_requests[agent_addr] = True
                            self.logger.info(f"Coordinator received from RESET request from agent {agent_addr}")
                            if all(self._reset_requests.values()):
                                # should we discard the queue here?
                                self.logger.info(f"All agents requested reset, action_q:{self._actions_queue.empty()}, answers_q{self._answers_queue.empty()}")
                                self._world.reset()
                                self._get_goal_description_per_role()
                                self._get_win_condition_per_role()
                                for agent in self._reset_requests:
                                    self._reset_requests[agent] = False
                                    self._agent_steps[agent] = 0
                                    self._agent_states[agent] = self._world.create_state_from_view(self._agent_starting_position[agent])
                                    self._agent_goal_reached[agent] = self._goal_reached(agent)
                                    self._agent_episode_ends[agent] = False
                                    output_message_dict = self._create_response_to_reset_game_action(agent)
                                    msg_json = self.convert_msg_dict_to_json(output_message_dict)
                                    # Send to anwer_queue
                                    await self._answers_queue.put(msg_json)
                            else:
                                self.logger.info("\t Waiting for other agents to request reset")
                        case _:
                            output_message_dict = self._process_generic_action(
                                agent_addr, action
                            )
                            msg_json = self.convert_msg_dict_to_json(output_message_dict)
                            # Send to anwer_queue
                            await self._answers_queue.put(msg_json)

                await asyncio.sleep(0.0000001)
        except asyncio.CancelledError:
            self.logger.info("\tTerminating by CancelledError")
        except Exception as e:
            self.logger.error(f"Exception in main_coordinator(): {e}")
            raise e

    def _initialize_new_player(self, agent_addr:tuple, agent_name:str, agent_role:str) -> Observation:
        """
        Method to initialize new player upon joining the game.
        Returns initial observation for the agent based on the agent's role
        """
        self.logger.info(f"\tInitializing new player{agent_addr}")
        self.agents[agent_addr] = (agent_name, agent_role)
        self._agent_steps[agent_addr] = 0
        self._reset_requests[agent_addr] = False
        self._agent_starting_position[agent_addr] = self._starting_positions_per_role[agent_role]
        self._agent_states[agent_addr] = self._world.create_state_from_view(self._agent_starting_position[agent_addr])
        self._agent_goal_reached[agent_addr] = self._goal_reached(agent_addr) 
        self._agent_episode_ends[agent_addr] = False
        self.logger.info(f"\tAgent {agent_name} ({agent_addr}), registred as {agent_role}")
        return Observation(self._agent_states[agent_addr], 0, False, {})

    def _remove_player(self, agent_addr:tuple)->dict:
        """
        Removes player from the game.
        """
        self.logger.info(f"Removing player {agent_addr}")
        agent_info = {}
        if agent_addr in self.agents:
            agent_info["state"] = self._agent_states.pop(agent_addr)
            agent_info["goal_reached"] = self._agent_goal_reached.pop(agent_addr)
            agent_info["num_steps"] = self._agent_steps.pop(agent_addr)
            agent_info["reset_request"] = self._reset_requests.pop(agent_addr)
            agent_info["episode_end"] = self._agent_episode_ends.pop(agent_addr)
            agent_info["agent_info"] = self.agents.pop(agent_addr)
            self.logger.debug(f"\t{agent_info}")
        else:
            self.logger.warning(f"\t Player {agent_addr} not present in the game!")
        return agent_info

    def _get_starting_position_per_role(self)->dict:
        """
        Method for finding starting position for each agent role in the game.
        """
        starting_positions = {}
        for agent_role in self.ALLOWED_ROLES:
            try:
                starting_positions[agent_role] = self._world.task_config.get_start_position(agent_role=agent_role)
                self.logger.info(f"Starting position for role '{agent_role}': {starting_positions[agent_role]}")
            except KeyError:
                starting_positions[agent_role] = {}
        return starting_positions
    
    def _get_win_condition_per_role(self)-> dict:
        """
        Method for finding wininng conditions for each agent role in the game.
        """
        win_conditions = {}
        for agent_role in self.ALLOWED_ROLES:
            try:
                win_conditions[agent_role] = self._world.re_map_goal_dict(
                    self._world.task_config.get_win_conditions(agent_role=agent_role)
                )
            except KeyError:
                win_conditions[agent_role] = {}
            self.logger.info(f"Win condition for role '{agent_role}': {win_conditions[agent_role]}")
        return win_conditions
    
    def _get_goal_description_per_role(self)->dict:
        """
        Method for finding goal description for each agent role in the game.
        """
        goal_descriptions ={}
        for agent_role in self.ALLOWED_ROLES:
            try:
                goal_descriptions[agent_role] = self._world.update_goal_descriptions(
                    self._world.task_config.get_goal_description(agent_role=agent_role)
                )
            except KeyError:
                goal_descriptions[agent_role] = ""
            self.logger.info(f"Goal description for role '{agent_role}': {goal_descriptions[agent_role]}")
        return goal_descriptions
    
    def _process_join_game_action(self, agent_addr: tuple, action: Action) -> dict:
        """ "
        Method for processing Action of type ActionType.JoinGame
        """
        if agent_addr not in self.agents:
            self.logger.info(f"Creating new agent for {agent_addr}.")
            agent_name = action.parameters["agent_info"].name
            agent_role = action.parameters["agent_info"].role
            if agent_role in self.ALLOWED_ROLES:
                initial_observation = self._initialize_new_player(agent_addr, agent_name, agent_role)
                output_message_dict = {
                    "to_agent": agent_addr,
                    "status": str(GameStatus.CREATED),
                    "observation": observation_as_dict(initial_observation),
                    "message": {
                        "message": f"Welcome {agent_name}, registred as {agent_role}",
                        "max_steps": self._world._max_steps,
                        "goal_description": self._goal_description_per_role[agent_role],
                        "num_actions": self._world.num_actions
                        },
                }
            else:
                self.logger.info(
                    f"\tError in registration, unknown agent role: {agent_role}!"
                )
                output_message_dict = {
                    "to_agent": agent_addr,
                    "status": str(GameStatus.BAD_REQUEST),
                    "message": f"Incorrect agent_role {agent_role}",
                }
        else:
            self.logger.info("\tError in registration, unknown agent already exists!")
            output_message_dict = {
                "to_agent": {agent_addr},
                "status": str(GameStatus.BAD_REQUEST),
                "message": "Agent already exists.",
            }
        return output_message_dict

    def _create_response_to_reset_game_action(self, agent_addr: tuple) -> dict:
        """ "
        Method for generatating answers to Action of type ActionType.ResetGame after all agents requested reset
        """
        self.logger.info(
            f"Coordinator responding to RESET request from agent {agent_addr}"
        )
        new_observation = Observation(self._agent_states[agent_addr], 0, self.episode_end, {})
        output_message_dict = {
            "to_agent": agent_addr,
            "status": str(GameStatus.OK),
            "observation": observation_as_dict(new_observation),
            "message": {
                        "message": "Resetting Game and starting again.",
                        "max_steps": self._world._max_steps,
                        "goal_description": self._goal_description_per_role[self.agents[agent_addr][1]]
                        },
        }
        return output_message_dict

    def _process_generic_action(self, agent_addr: tuple, action: Action) -> dict:
        """
        Method processing the Actions relevant to the environment
        """
        self.logger.info(f"Processing {action} from {agent_addr}")
        if not self.episode_end:
            # Process the message
            # increase the action counter
            self._agent_steps[agent_addr] += 1
            self.logger.info(f"{agent_addr} steps: {self._agent_steps[agent_addr]}")
            
            # Build new Observation for the agent
            self._agent_states[agent_addr] = self._world.step(self._agent_states[agent_addr], action, agent_addr, self.world_type)
            self._agent_goal_reached[agent_addr] = self._goal_reached(agent_addr)

            reward = self._world._rewards["step"]
            obs_info = {}
            if self._agent_goal_reached[agent_addr]:
                reward += self._world._rewards["goal"]
                self._agent_episode_ends[agent_addr] = True
                obs_info = {'end_reason': "goal_reached"}
            elif self._agent_steps[agent_addr] >= self._steps_limit:
                self._agent_episode_ends[agent_addr] = True
                obs_info = {"end_reason": "max_steps"}
            new_observation = Observation(self._agent_states[agent_addr], reward, self.episode_end, info=obs_info)

            self._agent_observations[agent_addr] = new_observation

            output_message_dict = {
                "to_agent": agent_addr,
                "observation": observation_as_dict(new_observation),
                "status": str(GameStatus.OK),
            }
        else:
            self.logger.error(f"{self.episode_end}, {self._agent_episode_ends}")
            output_message_dict = self._generate_episode_end_message(agent_addr)
        return output_message_dict
    
    def _generate_episode_end_message(self, agent_addr:tuple)->dict:
        """
        Method for generating response when agent attemps to make a step after episode ended.
        """
        current_observation = self._agent_observations[agent_addr]
        reward = 0 # TODO
        end_reason = ""
        if self._agent_goal_reached[agent_addr]:
            end_reason = "goal_reached"
        elif self._agent_steps[agent_addr] >= self._world.timeout:
            end_reason = "max_steps"
        else:
            end_reason = "game_lost"
            reward += self._world._rewards["detection"]
        new_observation = Observation(
            current_observation.state,
            reward=reward,
            end=True,
            info={'end_reason': end_reason, "info":"Episode ended. Request reset for starting new episode."})
        output_message_dict = {
            "to_agent": agent_addr,
            "observation": observation_as_dict(new_observation),
            "status": str(GameStatus.FORBIDDEN),
        }
        return output_message_dict

    def _goal_reached(self, agent_addr:tuple)->bool:
        """
        Determines if and agent reached a goal state
        """
        self.logger.info(f"Goal check for {agent_addr}({self.agents[agent_addr][1]})")
        agents_state = self._agent_states[agent_addr]
        agent_role = self.agents[agent_addr][1]
        win_condition = self._world.re_map_goal_dict(self._win_conditions_per_role[agent_role])
        goal_check = self._check_goal(agents_state, win_condition)
        if goal_check:
            self.logger.info("\tGoal reached!")
        return goal_check
    
    def _check_goal(self, state:GameState, goal_conditions:dict)->bool:
        """
        Check if the goal conditons were satisfied in a given game state
        """
        def goal_dict_satistfied(goal_dict:dict, known_dict: dict)-> bool:
            """
            Helper function for checking if a goal dictionary condition is satisfied
            """
            # check if we have all IPs that should have some values (are keys in goal_dict)
            if goal_dict.keys() <= known_dict.keys():
                try:
                    # Check if values (sets) for EACH key (host) in goal_dict are subsets of known_dict, keep matching_keys
                    matching_keys = [host for host in goal_dict.keys() if goal_dict[host]<= known_dict[host]]
                    # Check we have the amount of mathing keys as in the goal_dict
                    if len(matching_keys) == len(goal_dict.keys()):
                        return True
                except KeyError:
                    #some keys are missing in the known_dict
                    return False
            return False
        
        # For each part of the state of the game, check if the conditions are met
        goal_reached = {}    
        goal_reached["networks"] = set(goal_conditions["known_networks"]) <= set(state.known_networks)
        goal_reached["known_hosts"] = set(goal_conditions["known_hosts"]) <= set(state.known_hosts)
        goal_reached["controlled_hosts"] = set(goal_conditions["controlled_hosts"]) <= set(state.controlled_hosts)
        goal_reached["services"] = goal_dict_satistfied(goal_conditions["known_services"], state.known_services)
        goal_reached["data"] = goal_dict_satistfied(goal_conditions["known_data"], state.known_data)
        self.logger.debug(f"\t{goal_reached}")
        return all(goal_reached.values())


__version__ = "v0.2.1"


if __name__ == "__main__":
    parser = argparse.ArgumentParser(
        description=f"NetSecGame Coordinator Server version {__version__}. Author: Sebastian Garcia, sebastian.garcia@agents.fel.cvut.cz",
        usage="%(prog)s [options]",
    )
    parser.add_argument(
<<<<<<< HEAD
        "-v",
        "--verbose",
        help="Verbosity level. This shows more info about the results.",
        action="store",
        required=False,
        type=int,
    )
    parser.add_argument(
=======
>>>>>>> 4370ee4d
        "-c",
        "--configfile",
        help="Configuration file.",
        action="store",
        required=False,
        type=str,
        default="coordinator.conf",
    )
    parser.add_argument(
        "-t",
        "--task_config",
        help="Task configuration file.",
        action="store",
        required=False,
        type=str,
        default="env/netsecenv_conf.yaml",
    )
    parser.add_argument(
        "-l",
        "--debug_level",
        help="Define the debug level for the logs. DEBUG, INFO, WARNING, ERROR, CRITICAL",
        action="store",
        required=False,
        type=str,
        default="ERROR",
    )

    args = parser.parse_args()
    print(args)
    # Set the logging
    log_filename = Path("coordinator.log")
    if not log_filename.parent.exists():
        os.makedirs(log_filename.parent)

    # Convert the logging level in the args to the level to use
    pass_level = get_logging_level(args.debug_level)

    logging.basicConfig(
        filename=log_filename,
        filemode="w",
        format="%(asctime)s %(name)s %(levelname)s %(message)s",
        datefmt="%Y-%m-%d %H:%M:%S",
<<<<<<< HEAD
        level=pass_level,
=======
        level=logging.INFO,
>>>>>>> 4370ee4d
    )

    # load config for coordinator
    with open(args.configfile, "r") as jfile:
        confjson = json.load(jfile)
    
    host = confjson.get("host", None)
    port = confjson.get("port", None)
    world_type = confjson.get('world_type', 'netsecgame')

    # prioritize task config from CLI
    if args.task_config:
        task_config_file = args.task_config
    else:
        # Try to use task config from coordinator.conf
        task_config_file = confjson.get("task_config", None)
    if task_config_file is None:
        raise KeyError("Task configuration must be provided to start the coordinator! Use -h for more details.")
    # Create AI Dojo
    ai_dojo = AIDojo(host, port, task_config_file, world_type)
    # Run it!
    ai_dojo.run()<|MERGE_RESOLUTION|>--- conflicted
+++ resolved
@@ -7,13 +7,8 @@
 import json
 import asyncio
 from env.network_security_game import NetworkSecurityEnvironment
-<<<<<<< HEAD
 from env.game_components import Action, Observation, ActionType, GameStatus
 from utils.utils import observation_as_dict, get_logging_level
-=======
-from env.game_components import Action, Observation, ActionType, GameStatus, GameState
-from utils.utils import observation_as_dict
->>>>>>> 4370ee4d
 from pathlib import Path
 import os
 import signal
@@ -525,7 +520,6 @@
         usage="%(prog)s [options]",
     )
     parser.add_argument(
-<<<<<<< HEAD
         "-v",
         "--verbose",
         help="Verbosity level. This shows more info about the results.",
@@ -534,8 +528,6 @@
         type=int,
     )
     parser.add_argument(
-=======
->>>>>>> 4370ee4d
         "-c",
         "--configfile",
         help="Configuration file.",
@@ -578,11 +570,7 @@
         filemode="w",
         format="%(asctime)s %(name)s %(levelname)s %(message)s",
         datefmt="%Y-%m-%d %H:%M:%S",
-<<<<<<< HEAD
         level=pass_level,
-=======
-        level=logging.INFO,
->>>>>>> 4370ee4d
     )
 
     # load config for coordinator
