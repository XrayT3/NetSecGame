--- conflicted
+++ resolved
@@ -50,17 +50,6 @@
 2. Actions have no `Delete` effect. No entity is removed from the environment, agents do not forget discovered assets.
 3. If the attacker does a successful action in the same step that the defender successfully detects the action, the priority goes to the defender. The reward is a penalty, and the game ends.
 
-<<<<<<< HEAD
-=======
-## Actions
-There are currently implemented five types of actions:
-| Action name          | Description                                                              | Parameters                         | Effects                                          |
-|----------------------|--------------------------------------------------------------------------|---------------------------------------|--------------------------------------------------|
-| Scan Network          | Scans the given network for active hosts | network, mask                        | extends 'known_hosts'                            |
-| Find Services         | Scans given host for running services                                    | target IP                               | extends 'known_services' with host:service pairs |
-| Exploit Service | Runs exploit in service to gain control                                  | target IP, target service                     | extends 'controlled_hosts'                       |
-| Find Data            | Runs code to discover data either in a given service or in a controlled host | target IP, target service | extends 'known_data' with host:data pairs        |
-| Exfiltrate data      | Runds code to move data from host to host                                | source IP, data, target IP  | extends 'known_data with "target:data" pair      |
 
 - The action FindServices finds the new services in a host. If in a subsequent call to FindServices there are less services, they completely replace the list of previous services found. That is, each list of services is the final one and no memory is retained of previous open services.
 
@@ -73,19 +62,6 @@
 6. Parameters of `ScanNetwork` and `FindServices` can be chosen arbitrarily (they don't have to be listed in `known_newtworks`/`known_hosts`)
 
 ### Actions for the defender
-In this version of the environment, the defender does not have actions, and it is not an agent. It is an omnipresent entity in the network that can detect actions from the attacker. This follows the logic that in real computer networks, the admins have tools that consume logs from all computers simultaneously, and they can detect actions from a central position (such as a SIEM). There are several modes of the defender (see [Task Configuration - Defender](#defender-configuration) for details.
-
-
-## State of the game
-States in the game are represented as collections of assets of the agents. Actions, if successful, extend the assets. Currently, the state representation consists of the follwing parts:
-* `known_networks` (set of networks known to the attacker)
-* `known_hosts` (set of hosts known to the attacker)
-* `controlled_hosts` (set of hosts controlled by the attacker)
-* `known_services` (dict of host:service pairs. A service is a port)
-* `known_data` (dict of host:path pairs. path is where the data was found)
->>>>>>> 65afd64f
-
-### Defender
 In this version of the environment, the defender does not have actions, and it is not an agent. It is an omnipresent entity in the network that can detect actions from the attacker. This follows the logic that in real computer networks, the admins have tools that consume logs from all computers simultaneously, and they can detect actions from a central position (such as a SIEM). There are several modes of the defender (see [Task Configuration - Defender](#defender-configuration) for details.
 
 ### Starting the game
