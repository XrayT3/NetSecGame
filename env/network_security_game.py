--- conflicted
+++ resolved
@@ -821,18 +821,7 @@
         self._done = False
         self._step_counter = 0
         self._detected = False
-<<<<<<< HEAD
         self._actions_played = []
-=======
-
-        # Also reset the seed. If it was fixed, then it is not going to change. If it was set random, it will.
-        # Set the seed 
-        seed = self.task_config.get_seed('env')
-        np.random.seed(seed)
-        random.seed(seed)
-        self._seed = seed
-        logger.info(f'Setting env seed to {seed}')
->>>>>>> eb391600
         
         # write all steps in the episode replay buffer in the file
         if self._episode_replay_buffer is not None:
